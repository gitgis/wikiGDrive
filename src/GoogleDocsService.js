'use strict';

<<<<<<< HEAD
import {google} from 'googleapis';
import {Readable} from 'stream';
=======
import { google } from 'googleapis';
import { MarkDownConverter } from './MarkDownConverter';
>>>>>>> 8b517803

export class GoogleDocsService {

  async download(auth, file, dest, ) {
    return new Promise((resolve, reject) => {
      const docs = google.docs({ version: 'v1', auth });

      docs.documents
        .get({
          documentId: file.id
        }, async (err, res) => {
          if (err) {
            reject(err);
          }

<<<<<<< HEAD
          const readable = new Readable();

          let stream = readable
            .on('end', () => {
            })
            .on('error', err => {
              console.error(err)
              reject(err);
            });

          if (Array.isArray(dest)) {
            dest.forEach(pipe => stream = stream.pipe(pipe));
            stream.on('finish', () => {
              resolve();
            })
          } else {
            stream.pipe(dest);
            dest.on('finish', () => {
              resolve();
            })
=======
          const data = res.data;

          // console.log(JSON.stringify(data, null, 2))

          const converter = new MarkDownConverter(data, {
            linkTranslator,
            localPath: file.localPath
          });
          const md = await converter.convert();

          let frontMatter = '---\n';
          frontMatter += 'title: ' + file.name + '\n';
          frontMatter += 'date: ' + file.modifiedTime + '\n';
          if (file.lastAuthor) {
            frontMatter += 'author: ' + file.lastAuthor + '\n';
          }
          frontMatter += 'id: ' + file.id + '\n';
          frontMatter += 'source: ' + 'https://drive.google.com/open?id=' + file.id + '\n';
          if (file.htmlPath) {
            frontMatter += 'url: "' + file.htmlPath + '"\n';
>>>>>>> 8b517803
          }

          readable.push(JSON.stringify(res.data, null, 2));
          readable.push(null);
        });
    });
  }

}<|MERGE_RESOLUTION|>--- conflicted
+++ resolved
@@ -1,12 +1,7 @@
 'use strict';
 
-<<<<<<< HEAD
 import {google} from 'googleapis';
 import {Readable} from 'stream';
-=======
-import { google } from 'googleapis';
-import { MarkDownConverter } from './MarkDownConverter';
->>>>>>> 8b517803
 
 export class GoogleDocsService {
 
@@ -22,14 +17,12 @@
             reject(err);
           }
 
-<<<<<<< HEAD
           const readable = new Readable();
 
           let stream = readable
             .on('end', () => {
             })
             .on('error', err => {
-              console.error(err)
               reject(err);
             });
 
@@ -37,34 +30,12 @@
             dest.forEach(pipe => stream = stream.pipe(pipe));
             stream.on('finish', () => {
               resolve();
-            })
+            });
           } else {
             stream.pipe(dest);
             dest.on('finish', () => {
               resolve();
-            })
-=======
-          const data = res.data;
-
-          // console.log(JSON.stringify(data, null, 2))
-
-          const converter = new MarkDownConverter(data, {
-            linkTranslator,
-            localPath: file.localPath
-          });
-          const md = await converter.convert();
-
-          let frontMatter = '---\n';
-          frontMatter += 'title: ' + file.name + '\n';
-          frontMatter += 'date: ' + file.modifiedTime + '\n';
-          if (file.lastAuthor) {
-            frontMatter += 'author: ' + file.lastAuthor + '\n';
-          }
-          frontMatter += 'id: ' + file.id + '\n';
-          frontMatter += 'source: ' + 'https://drive.google.com/open?id=' + file.id + '\n';
-          if (file.htmlPath) {
-            frontMatter += 'url: "' + file.htmlPath + '"\n';
->>>>>>> 8b517803
+            });
           }
 
           readable.push(JSON.stringify(res.data, null, 2));
