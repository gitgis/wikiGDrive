/* eslint-disable require-atomic-updates */
'use strict';

import path from 'path';
import fs from 'fs';

<<<<<<< HEAD
import {ConfigService} from './ConfigService';
import {GoogleDriveService} from './GoogleDriveService';
import {GoogleAuthService} from './GoogleAuthService';
import {GoogleDocsService} from './GoogleDocsService';
import {LinkTransform} from './LinkTransform';
import {LinkTranslator} from './LinkTranslator';
import {HttpClient} from './HttpClient';
import {FileService} from './FileService';
import {TocGenerator} from './TocGenerator';
import {MarkDownTransform} from "./MarkDownTransform";
import {FrontMatterTransform} from "./FrontMatterTransform";
=======
import { ConfigService } from './ConfigService';
import { GoogleDriveService } from './GoogleDriveService';
import { GoogleAuthService } from './GoogleAuthService';
import { GoogleDocsService } from './GoogleDocsService';
import { LinkTransform } from './LinkTransform';
import { LinkTranslator } from './LinkTranslator';
import { HttpClient } from './HttpClient';
import { FileService } from './FileService';
import { TocGenerator } from './TocGenerator';
>>>>>>> 8b517803

function getMaxModifiedTime(fileMap) {
  let maxModifiedTime = null;

  for (let fileId in fileMap) {
    const file = fileMap[fileId];
    if (!maxModifiedTime) {
      maxModifiedTime = file.modifiedTime;
      continue;
    }

    if (maxModifiedTime < file.modifiedTime) {
      maxModifiedTime = file.modifiedTime;
    }
  }

  return maxModifiedTime;
}

export class SyncService {

  constructor(params) {
    this.params = params;
    this.configService = new ConfigService(this.params.config);
    this.googleAuthService = new GoogleAuthService(this.configService);
    this.googleDriveService = new GoogleDriveService();
    this.googleDocsService = new GoogleDocsService();
  }

  async start() {
    let config = await this.configService.loadConfig();
    const fileMap = config.fileMap || {};
    const binaryFiles = config.binaryFiles || {};

    if (config.credentials) {
      if (!this.params.client_id) this.params.client_id = config.credentials.client_id;
      if (!this.params.client_secret) this.params.client_secret = config.credentials.client_secret;
    }

    const auth = await this.googleAuthService.authorize(this.params.client_id, this.params.client_secret);
    config = await this.configService.loadConfig();

    const folderId = this.googleDriveService.urlToFolderId(this.params['drive']);

    const files = await this.googleDriveService.listFilesRecursive(auth, folderId);
    files.forEach(file => {
      fileMap[file.id] = file;
    });

    const httpClient = new HttpClient();
    const linkTranslator = new LinkTranslator(fileMap, httpClient, binaryFiles, this.params.dest);

    await this.createFolderStructure(files);
    await this.downloadAssets(auth, files);
    await this.downloadDiagrams(auth, files, fileMap, binaryFiles);
    await this.downloadDocuments(auth, files, linkTranslator);

    const tocGenerator = new TocGenerator(linkTranslator);
    await tocGenerator.generate(fileMap, fs.createWriteStream(path.join(this.params.dest, 'toc.md')), '/toc.html');

    config.binaryFiles = binaryFiles;
    config.fileMap = fileMap;
    await this.configService.saveConfig(config);

    if (this.params.watch) {
      console.log('Watching for changes');
<<<<<<< HEAD
      while (true) { // eslint-disable-line no-constant-condition
        const stop = new Date().getTime();
        while (new Date().getTime() < stop + 2000);

        let lastMTime = getMaxModifiedTime(fileMap);

        const files = await this.googleDriveService.listFilesRecursive(auth, folderId, lastMTime);
=======
      const self = this;
      let lastMTime = getMaxModifiedTime(fileMap);
      await new Promise(() => setInterval(async function () {
        const files = await self.googleDriveService.listFilesRecursive(auth, folderId, lastMTime);
>>>>>>> 8b517803
        if (files.length > 0) {
          console.log(files.length + ' files modified');
          files.forEach(file => {
            fileMap[file.id] = file;
          });

          await self.createFolderStructure(files);
          await self.downloadAssets(auth, files);
          await self.downloadDiagrams(auth, files, fileMap, binaryFiles);
          await self.downloadDocuments(auth, files, linkTranslator);

          const tocGenerator = new TocGenerator(linkTranslator);
          await tocGenerator.generate(fileMap, fs.createWriteStream(path.join(self.params.dest, 'toc.md')), '/toc.html');

          config.binaryFiles = binaryFiles;
          config.fileMap = fileMap;
          await self.configService.saveConfig(config);
          console.log('Pulled latest changes');
          lastMTime = getMaxModifiedTime(fileMap);
        } else {
          console.log('No changes detected. Sleeping for 10 seconds.');
        }
      }, 10000));
    }
  }

  async downloadAssets(auth, files) {
    files = files.filter(file => file.size !== undefined);

    for (let fileNo = 0; fileNo < files.length; fileNo++) {
      const file = files[fileNo];

      console.log('Downloading: ' + file.localPath);

      const targetPath = path.join(this.params.dest, file.localPath);
      const dest = fs.createWriteStream(targetPath);

      await this.googleDriveService.download(auth, file, dest);
    }
  }

  async downloadDiagrams(auth, files, fileMap, binaryFiles) {
    files = files.filter(file => file.mimeType === 'application/vnd.google-apps.drawing');

    for (let fileNo = 0; fileNo < files.length; fileNo++) {
      const file = files[fileNo];

      console.log('Downloading: ' + file.localPath);

      const targetPath = path.join(this.params.dest, file.localPath);
      const writeStream = fs.createWriteStream(targetPath);

      const httpClient = new HttpClient();
      const linkTranslator = new LinkTranslator(fileMap, httpClient, binaryFiles, this.params.dest);
      const linkTransform = new LinkTransform(linkTranslator, file.localPath);

      await this.googleDriveService.exportDocument(
        auth,
        Object.assign({}, file, { mimeType: 'image/svg+xml' }),
        [linkTransform, writeStream]);

      const writeStreamPng = fs.createWriteStream(targetPath.replace(/.svg$/, '.png'));

      await this.googleDriveService.exportDocument(
        auth,
        Object.assign({}, file, { mimeType: 'image/png' }),
        writeStreamPng);

      const fileService = new FileService();
      const md5checksum = await fileService.md5File(targetPath.replace(/.svg$/, '.png'));

      binaryFiles[md5checksum] = { // eslint-disable-line require-atomic-updates
        localPath: file.localPath.replace(/.svg$/, '.png'),
        localDocumentPath: file.localPath,
        md5checksum: md5checksum
      };

    }

  }

  async downloadDocuments(auth, files, linkTranslator) {
    files = files.filter(file => file.mimeType === 'application/vnd.google-apps.document');

    for (let fileNo = 0; fileNo < files.length; fileNo++) {
      const file = files[fileNo];

      console.log('Downloading: ' + file.localPath);

      const targetPath = path.join(this.params.dest, file.localPath);
      const dest = fs.createWriteStream(targetPath);

      const markDownTransform = new MarkDownTransform(file.localPath, linkTranslator);
      const frontMatterTransform = new FrontMatterTransform(file);

      await this.googleDocsService.download(auth, file,
        [markDownTransform, frontMatterTransform, dest], linkTranslator);
    }
  }

  createFolderStructure(files) {
    files = files.filter(file => file.mimeType === 'application/vnd.google-apps.folder');

    files.sort((a, b) => {
      return a.localPath.length - b.localPath.length;
    });

    files.forEach(file => {
      const targetPath = path.join(this.params.dest, file.localPath);
      fs.mkdirSync(targetPath, { recursive: true });
    });

    fs.mkdirSync(path.join(this.params.dest, 'external_files'), { recursive: true });
  }

}<|MERGE_RESOLUTION|>--- conflicted
+++ resolved
@@ -1,10 +1,8 @@
-/* eslint-disable require-atomic-updates */
 'use strict';
 
 import path from 'path';
 import fs from 'fs';
 
-<<<<<<< HEAD
 import {ConfigService} from './ConfigService';
 import {GoogleDriveService} from './GoogleDriveService';
 import {GoogleAuthService} from './GoogleAuthService';
@@ -14,19 +12,8 @@
 import {HttpClient} from './HttpClient';
 import {FileService} from './FileService';
 import {TocGenerator} from './TocGenerator';
-import {MarkDownTransform} from "./MarkDownTransform";
-import {FrontMatterTransform} from "./FrontMatterTransform";
-=======
-import { ConfigService } from './ConfigService';
-import { GoogleDriveService } from './GoogleDriveService';
-import { GoogleAuthService } from './GoogleAuthService';
-import { GoogleDocsService } from './GoogleDocsService';
-import { LinkTransform } from './LinkTransform';
-import { LinkTranslator } from './LinkTranslator';
-import { HttpClient } from './HttpClient';
-import { FileService } from './FileService';
-import { TocGenerator } from './TocGenerator';
->>>>>>> 8b517803
+import {MarkDownTransform} from './MarkDownTransform';
+import {FrontMatterTransform} from './FrontMatterTransform';
 
 function getMaxModifiedTime(fileMap) {
   let maxModifiedTime = null;
@@ -67,7 +54,7 @@
     }
 
     const auth = await this.googleAuthService.authorize(this.params.client_id, this.params.client_secret);
-    config = await this.configService.loadConfig();
+    config = await this.configService.loadConfig(); // eslint-disable-line require-atomic-updates
 
     const folderId = this.googleDriveService.urlToFolderId(this.params['drive']);
 
@@ -87,45 +74,34 @@
     const tocGenerator = new TocGenerator(linkTranslator);
     await tocGenerator.generate(fileMap, fs.createWriteStream(path.join(this.params.dest, 'toc.md')), '/toc.html');
 
-    config.binaryFiles = binaryFiles;
-    config.fileMap = fileMap;
+    config.binaryFiles = binaryFiles; // eslint-disable-line require-atomic-updates
+    config.fileMap = fileMap; // eslint-disable-line require-atomic-updates
     await this.configService.saveConfig(config);
 
     if (this.params.watch) {
       console.log('Watching for changes');
-<<<<<<< HEAD
-      while (true) { // eslint-disable-line no-constant-condition
-        const stop = new Date().getTime();
-        while (new Date().getTime() < stop + 2000);
-
-        let lastMTime = getMaxModifiedTime(fileMap);
-
+      let lastMTime = getMaxModifiedTime(fileMap);
+      await new Promise(() => setInterval(async () => {
         const files = await this.googleDriveService.listFilesRecursive(auth, folderId, lastMTime);
-=======
-      const self = this;
-      let lastMTime = getMaxModifiedTime(fileMap);
-      await new Promise(() => setInterval(async function () {
-        const files = await self.googleDriveService.listFilesRecursive(auth, folderId, lastMTime);
->>>>>>> 8b517803
         if (files.length > 0) {
           console.log(files.length + ' files modified');
           files.forEach(file => {
             fileMap[file.id] = file;
           });
 
-          await self.createFolderStructure(files);
-          await self.downloadAssets(auth, files);
-          await self.downloadDiagrams(auth, files, fileMap, binaryFiles);
-          await self.downloadDocuments(auth, files, linkTranslator);
+          await this.createFolderStructure(files);
+          await this.downloadAssets(auth, files);
+          await this.downloadDiagrams(auth, files, fileMap, binaryFiles);
+          await this.downloadDocuments(auth, files, linkTranslator);
 
           const tocGenerator = new TocGenerator(linkTranslator);
-          await tocGenerator.generate(fileMap, fs.createWriteStream(path.join(self.params.dest, 'toc.md')), '/toc.html');
+          await tocGenerator.generate(fileMap, fs.createWriteStream(path.join(this.params.dest, 'toc.md')), '/toc.html');
 
           config.binaryFiles = binaryFiles;
           config.fileMap = fileMap;
-          await self.configService.saveConfig(config);
+          await this.configService.saveConfig(config);
           console.log('Pulled latest changes');
-          lastMTime = getMaxModifiedTime(fileMap);
+          lastMTime = getMaxModifiedTime(fileMap); // eslint-disable-line require-atomic-updates
         } else {
           console.log('No changes detected. Sleeping for 10 seconds.');
         }
